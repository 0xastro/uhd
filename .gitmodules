--- conflicted
+++ resolved
@@ -1,8 +1,4 @@
 [submodule "fpga-src"]
 	path = fpga-src
 	url = https://github.com/EttusResearch/fpga.git
-<<<<<<< HEAD
-	branch = master
-=======
-	branch = UHD-3.9.LTS
->>>>>>> ef2fa561
+	branch = maint