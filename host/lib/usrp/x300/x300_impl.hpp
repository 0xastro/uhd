--- conflicted
+++ resolved
@@ -38,14 +38,10 @@
 #include <uhd/transport/nirio/niusrprio_session.h>
 #include <uhd/transport/vrt_if_packet.hpp>
 #include "recv_packet_demuxer_3000.hpp"
-<<<<<<< HEAD
+#include "x300_regs.hpp"
 ///////////// RFNOC /////////////////////
 #include <uhd/usrp/rfnoc/block_ctrl.hpp>
 ///////////// RFNOC /////////////////////
-
-=======
-#include "x300_regs.hpp"
->>>>>>> a09e0a31
 
 static const std::string X300_FW_FILE_NAME  = "usrp_x300_fw.bin";
 
@@ -123,11 +119,7 @@
 
 uhd::device_addrs_t x300_find(const uhd::device_addr_t &hint_);
 
-<<<<<<< HEAD
 class x300_impl : public uhd::usrp::device3_impl
-=======
-class x300_impl : public uhd::device
->>>>>>> a09e0a31
 {
 public:
 
@@ -159,27 +151,12 @@
     //perifs in the radio core
     struct radio_perifs_t : public device3_impl::radio_v_perifs_t
     {
-<<<<<<< HEAD
+        //Interfaces
         spi_core_3000::sptr spi;
         x300_adc_ctrl::sptr adc;
         x300_dac_ctrl::sptr dac;
-=======
-        //Interfaces
-        radio_ctrl_core_3000::sptr ctrl;
-        spi_core_3000::sptr spi;
-        x300_adc_ctrl::sptr adc;
-        x300_dac_ctrl::sptr dac;
-        time_core_3000::sptr time64;
-        rx_vita_core_3000::sptr framer;
-        rx_dsp_core_3000::sptr ddc;
-        tx_vita_core_3000::sptr deframer;
-        tx_dsp_core_3000::sptr duc;
-        gpio_core_200_32wo::sptr leds;
-        rx_frontend_core_200::sptr rx_fe;
-        tx_frontend_core_200::sptr tx_fe;
         //Registers
         uhd::usrp::x300::radio_regmap_t::sptr regmap;
->>>>>>> a09e0a31
     };
 
     //vector of member objects per motherboard
@@ -323,16 +300,11 @@
     boost::uint32_t get_fp_gpio(gpio_core_200::sptr);
     void set_fp_gpio(gpio_core_200::sptr, const gpio_attr_t, const boost::uint32_t);
 
-<<<<<<< HEAD
-    // Loopback stuff
-    void test_rfnoc_loopback(size_t mb_index, int ce_index);
-=======
     void self_cal_adc_capture_delay(mboard_members_t& mb, const size_t radio_i, bool print_status = false);
     double self_cal_adc_xfer_delay(mboard_members_t& mb, bool apply_delay = false);
     void self_test_adcs(mboard_members_t& mb, boost::uint32_t ramp_time_ms = 100);
 
     void extended_adc_test(mboard_members_t& mb, double duration_s);
->>>>>>> a09e0a31
 
     //**PRECONDITION**
     //This function assumes that all the VITA times in "radios" are synchronized
