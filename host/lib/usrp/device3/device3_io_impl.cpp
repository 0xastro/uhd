--- conflicted
+++ resolved
@@ -337,7 +337,7 @@
 
 static bool tx_flow_ctrl(
     boost::shared_ptr<tx_fc_cache_t> fc_cache,
-	zero_copy_if::sptr async_xport,
+    zero_copy_if::sptr async_xport,
     uint32_t (*endian_conv)(uint32_t),
     void (*unpack)(const uint32_t *packet_buff, vrt::if_packet_info_t &),
     managed_buffer::sptr
@@ -352,35 +352,38 @@
             return true;
         }
 
-		// Look for a flow control message to update the space available in the buffer.
+        // Look for a flow control message to update the space available in the buffer.
         // A minimal timeout is used because larger timeouts can cause the thread to be
         // scheduled out for too long at high data rates and result in underruns.
-		managed_recv_buffer::sptr buff = async_xport->get_recv_buff(0.000001);
-		if (buff)
-		{
-			vrt::if_packet_info_t if_packet_info;
-			if_packet_info.num_packet_words32 = buff->size()/sizeof(uint32_t);
-			const uint32_t *packet_buff = buff->cast<const uint32_t *>();
-			try {
-				unpack(packet_buff, if_packet_info);
-			}
-			catch(const std::exception &ex)
-			{
-				UHD_MSG(error) << "Error unpacking async flow control packet: " << ex.what() << std::endl;
-				continue;
-			}
-
-			if (if_packet_info.packet_type != vrt::if_packet_info_t::PACKET_TYPE_FC)
-			{
-				UHD_MSG(error) << "Unexpected packet type received by flow control handler: " << if_packet_info.packet_type << std::endl;
-				continue;
-			}
-
-			// update the amount of space
-			size_t seq_ack = endian_conv(packet_buff[if_packet_info.num_header_words32+1]);
-			fc_cache->space += (seq_ack - fc_cache->last_seq_ack) & HW_SEQ_NUM_MASK;
-			fc_cache->last_seq_ack = seq_ack;
-		}
+        managed_recv_buffer::sptr buff = async_xport->get_recv_buff(0.000001);
+        if (buff)
+        {
+            vrt::if_packet_info_t if_packet_info;
+            if_packet_info.num_packet_words32 = buff->size()/sizeof(uint32_t);
+            const uint32_t *packet_buff = buff->cast<const uint32_t *>();
+            try {
+                unpack(packet_buff, if_packet_info);
+            }
+            catch(const std::exception &ex)
+            {
+                UHD_LOG_ERROR("TX FLOW CTRL", "Error unpacking async flow control packet: " << ex.what());
+                continue;
+            }
+
+            if (if_packet_info.packet_type != vrt::if_packet_info_t::PACKET_TYPE_FC)
+            {
+                UHD_LOG_ERROR(
+                    "TX FLOW CTRL",
+                    "Unexpected packet type received by flow control handler: " << if_packet_info.packet_type
+                );
+                continue;
+            }
+
+            // update the amount of space
+            size_t seq_ack = endian_conv(packet_buff[if_packet_info.num_header_words32+1]);
+            fc_cache->space += (seq_ack - fc_cache->last_seq_ack) & HW_SEQ_NUM_MASK;
+            fc_cache->last_seq_ack = seq_ack;
+        }
     }
     return false;
 }
@@ -455,10 +458,13 @@
             async_info->stream_channel
     );
 
-	// Filter out any flow control messages and cache the rest
+    // Filter out any flow control messages and cache the rest
     if (metadata.event_code == DEVICE3_ASYNC_EVENT_CODE_FLOW_CTRL)
     {
-        UHD_MSG(error) << "Unexpected flow control message found in async message handling" << std::endl;
+        UHD_LOG_ERROR(
+            "TX ASYNC",
+            "Unexpected flow control message found in async message handling"
+        );
     } else {
         async_info->async_queue->push_with_pop_on_full(metadata);
         metadata.channel = async_info->device_channel;
@@ -747,7 +753,6 @@
         args.args = chan_args[stream_i];
         size_t mb_index = block_id.get_device_no();
         size_t suggested_block_port = args.args.cast<size_t>("block_port", rfnoc::ANY_PORT);
-        uhd::endianness_t endianness = get_transport_endianness(mb_index);
 
         // Access to this channel's block control
         uhd::rfnoc::sink_block_ctrl_base::sptr blk_ctrl =
@@ -774,12 +779,8 @@
         uhd::sid_t stream_address = blk_ctrl->get_address(block_port);
         UHD_TX_STREAMER_LOG() << "creating tx stream " << tx_hints.to_string() ;
         both_xports_t xport = make_transport(stream_address, TX_DATA, tx_hints);
-<<<<<<< HEAD
-        UHD_TX_STREAMER_LOG() << std::hex << "data_sid = " << xport.send_sid << std::dec ;
-=======
-		both_xports_t async_xport = make_transport(stream_address, ASYNC_MSG, device_addr_t(""));
-        UHD_STREAMER_LOG() << std::hex << "[TX Streamer] data_sid = " << xport.send_sid << std::dec << std::endl;
->>>>>>> 24db4876
+        both_xports_t async_xport = make_transport(stream_address, ASYNC_MSG, device_addr_t(""));
+        UHD_TX_STREAMER_LOG() << std::hex << "[TX Streamer] data_sid = " << xport.send_sid << std::dec << std::endl;
 
         // To calculate the max number of samples per packet, we assume the maximum header length
         // to avoid fragmentation should the entire header be used.
@@ -844,27 +845,16 @@
         my_streamer->_tx_async_msg_task = task::make(
                 boost::bind(
                     &handle_tx_async_msgs,
-<<<<<<< HEAD
-                    fc_cache,
-                    xport.recv,
-                    xport.endianness,
-=======
                     async_tx_info,
                     my_streamer->_async_xport.recv,
-                    endianness,
->>>>>>> 24db4876
+                    xport.endianness,
                     tick_rate_retriever
                 )
         );
 
         blk_ctrl->sr_write(uhd::rfnoc::SR_CLEAR_RX_FC, 0xc1ea12, block_port);
-<<<<<<< HEAD
-        blk_ctrl->sr_write(uhd::rfnoc::SR_RESP_IN_DST_SID, xport.recv_sid.get_dst(), block_port);
+        blk_ctrl->sr_write(uhd::rfnoc::SR_RESP_IN_DST_SID, my_streamer->_async_xport.recv_sid.get_dst(), block_port);
         UHD_TX_STREAMER_LOG() << "resp_in_dst_sid == " << boost::format("0x%04X") % xport.recv_sid.get_dst() ;
-=======
-        blk_ctrl->sr_write(uhd::rfnoc::SR_RESP_IN_DST_SID, my_streamer->_async_xport.recv_sid.get_dst(), block_port);
-        UHD_STREAMER_LOG() << "[TX Streamer] resp_in_dst_sid == " << boost::format("0x%04X") % xport.recv_sid.get_dst() << std::endl;
->>>>>>> 24db4876
 
         // FIXME: Once there is a better way to map the radio block and port
         // to the channel or another way to receive asynchronous messages that
@@ -889,38 +879,24 @@
             // soon as possible.
             // Find all downstream radio nodes and set their response SID to the host
             std::vector<boost::shared_ptr<uhd::rfnoc::radio_ctrl> > downstream_radio_nodes = blk_ctrl->find_downstream_node<uhd::rfnoc::radio_ctrl>();
-<<<<<<< HEAD
             UHD_TX_STREAMER_LOG() << "Number of downstream radio nodes: " << downstream_radio_nodes.size();
             for(const boost::shared_ptr<uhd::rfnoc::radio_ctrl> &node:  downstream_radio_nodes) {
-                node->sr_write(uhd::rfnoc::SR_RESP_IN_DST_SID, xport.send_sid.get_src(), block_port);
-=======
-            UHD_STREAMER_LOG() << "[TX Streamer] Number of downstream radio nodes: " << downstream_radio_nodes.size() << std::endl;
-            BOOST_FOREACH(const boost::shared_ptr<uhd::rfnoc::radio_ctrl> &node, downstream_radio_nodes) {
                 node->sr_write(uhd::rfnoc::SR_RESP_IN_DST_SID, my_streamer->_async_xport.recv_sid.get_dst(), block_port);
->>>>>>> 24db4876
             }
         }
 
         // Add flow control
-<<<<<<< HEAD
-        xport.send = zero_copy_flow_ctrl::make(
-            xport.send,
-            boost::bind(&tx_flow_ctrl, task, fc_cache, fc_window, _1),
-            0
-        );
-=======
         boost::shared_ptr<tx_fc_cache_t> fc_cache(new tx_fc_cache_t(fc_window));
         my_streamer->_xport.send = zero_copy_flow_ctrl::make(
             my_streamer->_xport.send,
             boost::bind(
-				&tx_flow_ctrl,
-				fc_cache,
-				my_streamer->_xport.recv,
-				(endianness == ENDIANNESS_BIG ? uhd::ntohx<uint32_t> : uhd::wtohx<uint32_t>),
-				(endianness == ENDIANNESS_BIG ? vrt::chdr::if_hdr_unpack_be : vrt::chdr::if_hdr_unpack_le),
-				 _1),
+                &tx_flow_ctrl,
+                fc_cache,
+                my_streamer->_xport.recv,
+                (xport.endianness == ENDIANNESS_BIG ? uhd::ntohx<uint32_t> : uhd::wtohx<uint32_t>),
+                (xport.endianness == ENDIANNESS_BIG ? vrt::chdr::if_hdr_unpack_be : vrt::chdr::if_hdr_unpack_le),
+                _1),
             NULL);
->>>>>>> 24db4876
 
         //Give the streamer a functor to get the send buffer
         my_streamer->set_xport_chan_get_buff(
