--- conflicted
+++ resolved
@@ -79,13 +79,9 @@
 
 const double ad9361_device_t::AD9361_MAX_GAIN        = 89.75;
 const double ad9361_device_t::AD9361_MAX_CLOCK_RATE  = 61.44e6;
-<<<<<<< HEAD
-const double ad9361_device_t::AD9361_RECOMMENDED_MAX_CLOCK_RATE = 56e6;
 const double ad9361_device_t::AD9361_CAL_VALID_WINDOW = 100e6;
-=======
 // Max bandwdith is due to filter rolloff in analog filter stage
 const double ad9361_device_t::AD9361_RECOMMENDED_MAX_BANDWIDTH = 56e6;
->>>>>>> 19716045
 
 /* Program either the RX or TX FIR filter.
  *
