//
// Copyright 2010 Ettus Research LLC
//
// This program is free software: you can redistribute it and/or modify
// it under the terms of the GNU General Public License as published by
// the Free Software Foundation, either version 3 of the License, or
// (at your option) any later version.
//
// This program is distributed in the hope that it will be useful,
// but WITHOUT ANY WARRANTY; without even the implied warranty of
// MERCHANTABILITY or FITNESS FOR A PARTICULAR PURPOSE.  See the
// GNU General Public License for more details.
//
// You should have received a copy of the GNU General Public License
// along with this program.  If not, see <http://www.gnu.org/licenses/>.
//

#ifndef INCLUDED_USRP2_IMPL_HPP
#define INCLUDED_USRP2_IMPL_HPP

#include "usrp2_iface.hpp"
#include "clock_ctrl.hpp"
#include "codec_ctrl.hpp"
#include "gps_ctrl.hpp"
#include <uhd/device.hpp>
#include <uhd/utils/pimpl.hpp>
#include <uhd/types/dict.hpp>
#include <uhd/types/otw_type.hpp>
#include <uhd/types/stream_cmd.hpp>
#include <uhd/types/clock_config.hpp>
#include <uhd/usrp/dboard_eeprom.hpp>
#include <boost/shared_ptr.hpp>
#include <boost/function.hpp>
#include <uhd/transport/vrt_if_packet.hpp>
#include <uhd/transport/udp_simple.hpp>
#include <uhd/transport/udp_zero_copy.hpp>
#include <uhd/usrp/dboard_manager.hpp>
#include <uhd/usrp/subdev_spec.hpp>

/*!
 * Make a usrp2 dboard interface.
 * \param iface the usrp2 interface object
 * \param clk_ctrl the clock control object
 * \return a sptr to a new dboard interface
 */
uhd::usrp::dboard_iface::sptr make_usrp2_dboard_iface(
    usrp2_iface::sptr iface,
    usrp2_clock_ctrl::sptr clk_ctrl
);

/*!
 * Simple wax obj proxy class:
 * Provides a wax obj interface for a set and a get function.
 * This allows us to create nested properties structures
 * while maintaining flattened code within the implementation.
 */
class wax_obj_proxy : public wax::obj{
public:
    typedef boost::function<void(const wax::obj &, wax::obj &)>       get_t;
    typedef boost::function<void(const wax::obj &, const wax::obj &)> set_t;
    typedef boost::shared_ptr<wax_obj_proxy> sptr;

    static sptr make(const get_t &get, const set_t &set){
        return sptr(new wax_obj_proxy(get, set));
    }

private:
    get_t _get; set_t _set;
    wax_obj_proxy(const get_t &get, const set_t &set): _get(get), _set(set){};
    void get(const wax::obj &key, wax::obj &val){return _get(key, val);}
    void set(const wax::obj &key, const wax::obj &val){return _set(key, val);}
};

/*!
 * USRP2 mboard implementation guts:
 * The implementation details are encapsulated here.
 * Handles properties on the mboard, dboard, dsps...
 */
class usrp2_mboard_impl : public wax::obj{
public:
    typedef boost::shared_ptr<usrp2_mboard_impl> sptr;

    //structors
    usrp2_mboard_impl(
        size_t index,
        uhd::transport::udp_simple::sptr,
        uhd::transport::zero_copy_if::sptr,
<<<<<<< HEAD
=======
        uhd::transport::zero_copy_if::sptr,
>>>>>>> de45f223
        const uhd::device_addr_t &device_args,
        size_t recv_samps_per_packet
    );
    ~usrp2_mboard_impl(void);

    inline double get_master_clock_freq(void){
        return _clock_ctrl->get_master_clock_rate();
    }

    void handle_overflow(void);

private:
    size_t _index;
    bool _continuous_streaming;
    bool _mimo_clocking_mode_is_master;

    //interfaces
    usrp2_iface::sptr _iface;
    usrp2_clock_ctrl::sptr _clock_ctrl;
    usrp2_codec_ctrl::sptr _codec_ctrl;
    usrp2_gps_ctrl::sptr _gps_ctrl;

    //properties for this mboard
    void get(const wax::obj &, wax::obj &);
    void set(const wax::obj &, const wax::obj &);
    uhd::usrp::subdev_spec_t _rx_subdev_spec, _tx_subdev_spec;

    //rx and tx dboard methods and objects
    uhd::usrp::dboard_manager::sptr _dboard_manager;
    uhd::usrp::dboard_iface::sptr _dboard_iface;
    void dboard_init(void);

    //methods and shadows for clock configuration
    uhd::clock_config_t _clock_config;
    void init_clock_config(void);
    void update_clock_config(void);
    void set_time_spec(const uhd::time_spec_t &time_spec, bool now);

    //properties interface for the codec
    void codec_init(void);
    void rx_codec_get(const wax::obj &, wax::obj &);
    void rx_codec_set(const wax::obj &, const wax::obj &);
    void tx_codec_get(const wax::obj &, wax::obj &);
    void tx_codec_set(const wax::obj &, const wax::obj &);
    wax_obj_proxy::sptr _rx_codec_proxy;
    wax_obj_proxy::sptr _tx_codec_proxy;

    void rx_codec_set_gain(float, const std::string &);
    uhd::dict<std::string, float> _codec_rx_gains;

    //properties interface for rx dboard
    void rx_dboard_get(const wax::obj &, wax::obj &);
    void rx_dboard_set(const wax::obj &, const wax::obj &);
    wax_obj_proxy::sptr _rx_dboard_proxy;
    uhd::usrp::dboard_eeprom_t _rx_db_eeprom;

    //properties interface for tx dboard
    void tx_dboard_get(const wax::obj &, wax::obj &);
    void tx_dboard_set(const wax::obj &, const wax::obj &);
    wax_obj_proxy::sptr _tx_dboard_proxy;
    uhd::usrp::dboard_eeprom_t _tx_db_eeprom;

    //methods and shadows for the ddc dsp
    std::vector<size_t> _allowed_decim_and_interp_rates;
    size_t _ddc_decim;
    double _ddc_freq;
    void init_ddc_config(void);
    void issue_ddc_stream_cmd(const uhd::stream_cmd_t &stream_cmd);

    //methods and shadows for the duc dsp
    size_t _duc_interp;
    double _duc_freq;
    void init_duc_config(void);

    //properties interface for ddc
    void ddc_get(const wax::obj &, wax::obj &);
    void ddc_set(const wax::obj &, const wax::obj &);
    wax_obj_proxy::sptr _rx_dsp_proxy;

    //properties interface for duc
    void duc_get(const wax::obj &, wax::obj &);
    void duc_set(const wax::obj &, const wax::obj &);
    wax_obj_proxy::sptr _tx_dsp_proxy;

};

/*!
 * USRP2 implementation guts:
 * The implementation details are encapsulated here.
 * Handles device properties and streaming...
 */
class usrp2_impl : public uhd::device{
public:
    static const size_t sram_bytes = size_t(1 << 20);
    static const boost::uint32_t RECV_SID = 1;
    static const boost::uint32_t ASYNC_SID = 2;

    /*!
     * Create a new usrp2 impl base.
     * \param ctrl_transports the udp transports for control
     * \param data_transports the udp transports for data
     * \param err0_transports the udp transports for error
     * \param device_args optional misc device parameters
     */
    usrp2_impl(
        std::vector<uhd::transport::udp_simple::sptr> ctrl_transports,
        std::vector<uhd::transport::zero_copy_if::sptr> data_transports,
<<<<<<< HEAD
=======
        std::vector<uhd::transport::zero_copy_if::sptr> err0_transports,
>>>>>>> de45f223
        const uhd::device_addrs_t &device_args
    );

    ~usrp2_impl(void);

    //the io interface
    size_t send(
        const std::vector<const void *> &, size_t,
        const uhd::tx_metadata_t &, const uhd::io_type_t &,
        uhd::device::send_mode_t, double
    );
    size_t recv(
        const std::vector<void *> &, size_t,
        uhd::rx_metadata_t &, const uhd::io_type_t &,
        uhd::device::recv_mode_t, double
    );
    size_t get_max_send_samps_per_packet(void) const;
    size_t get_max_recv_samps_per_packet(void) const;
    bool recv_async_msg(uhd::async_metadata_t &, double);

private:
    //device properties interface
    void get(const wax::obj &, wax::obj &);
    void set(const wax::obj &, const wax::obj &);

    //pointers to mboards on this device (think mimo setup)
    std::vector<usrp2_mboard_impl::sptr> _mboards;
    uhd::dict<std::string, usrp2_mboard_impl::sptr> _mboard_dict;

    //io impl methods and members
    std::vector<uhd::transport::zero_copy_if::sptr> _data_transports;
    std::vector<uhd::transport::zero_copy_if::sptr> _err0_transports;
    uhd::otw_type_t _rx_otw_type, _tx_otw_type;
    UHD_PIMPL_DECL(io_impl) _io_impl;
    void io_init(void);
};

#endif /* INCLUDED_USRP2_IMPL_HPP */<|MERGE_RESOLUTION|>--- conflicted
+++ resolved
@@ -85,10 +85,7 @@
         size_t index,
         uhd::transport::udp_simple::sptr,
         uhd::transport::zero_copy_if::sptr,
-<<<<<<< HEAD
-=======
         uhd::transport::zero_copy_if::sptr,
->>>>>>> de45f223
         const uhd::device_addr_t &device_args,
         size_t recv_samps_per_packet
     );
@@ -196,10 +193,7 @@
     usrp2_impl(
         std::vector<uhd::transport::udp_simple::sptr> ctrl_transports,
         std::vector<uhd::transport::zero_copy_if::sptr> data_transports,
-<<<<<<< HEAD
-=======
         std::vector<uhd::transport::zero_copy_if::sptr> err0_transports,
->>>>>>> de45f223
         const uhd::device_addrs_t &device_args
     );
 
